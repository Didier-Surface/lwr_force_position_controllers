--- conflicted
+++ resolved
@@ -33,17 +33,9 @@
     type: lwr_force_position_controllers/FtSensorCalibController
     root_name: vito_anchor
     tip_name: lwr_7_link
-<<<<<<< HEAD
     topic_name: /my_sensor/ft_sensor_hw/my_sensor
-    ft_sensor_bias: [0, 0, 0, 0, 0, 0]
-    base_tool_weight_com: [0, 0, 0, 0, 0, 0]
-    p_wrist_toolcom: [0, 0, 0]
-    publish_rate: 500 #Hz
-=======
-    topic_name: /lwr/ft_sensor
-    calibration_loop_rate: 100.0
+    calibration_loop_rate: 500.0
     recover_existing_data: false
->>>>>>> 01fd839e
 
   # Cartesian Position Controller
   cartesian_position_controller:
@@ -66,13 +58,15 @@
     root_name: vito_anchor
     tip_name: lwr_7_link
     internal_motion_controlled_link: lwr_3_link
-<<<<<<< HEAD
-    
+
     # with pen
     p_wrist_ee: [0, 0, 0.255]
     
     # without pen
     # p_wrist_ee: [0, 0, 0.18]
+
+    # without pen
+    # p_wrist_ee: [0, 0, 0.18]
     
     # table + foam
     p_base_ws: [-0.7, 0, 0.05]
@@ -80,12 +74,8 @@
     #  table + wood + foam
     # p_base_ws: [-0.7, 0, 0.075]
     
-=======
     ft_sensor_topic_name: /lwr/ft_sensor
-    p_wrist_ee: [0, 0, 0.025]
-    p_base_ws: [-0.7, 0, 0.05]
     p_sensor_cp: [0, 0, 0.025]
->>>>>>> 01fd839e
     ws_base_angles: [0, 0, 0]
     publish_rate: 1000 #Hz
 
